--- conflicted
+++ resolved
@@ -240,14 +240,6 @@
         def place_text(bar, text):
             bh = bar.get_height()
             y = bh + text_offset
-<<<<<<< HEAD
-            txt = a.text(
-=======
-            if y > upper:
-                a.set_ylim(lower, y + span * 0.1)
-                y = bh + text_offset
-            a.text(
->>>>>>> f21de2cc
                 bar.get_x() + bar.get_width() / 2,
                 y,
                 text,
@@ -256,16 +248,6 @@
                 fontsize=8,
                 bbox=dict(boxstyle="round,pad=0.22", fc="white", ec="none", alpha=0.8),
             )
-<<<<<<< HEAD
-            # ensure full annotation (including bbox) fits inside axes
-            fig.canvas.draw()
-            bbox = txt.get_window_extent(renderer=fig.canvas.get_renderer())
-            bbox_data = bbox.transformed(a.transData.inverted())
-            top = bbox_data.y1
-            if top > a.get_ylim()[1]:
-                a.set_ylim(a.get_ylim()[0], top + span * 0.05)
-=======
->>>>>>> f21de2cc
 
         if prefer == "min":
             best_val = vmin
